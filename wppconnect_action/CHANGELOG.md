--- conflicted
+++ resolved
@@ -106,7 +106,13 @@
 ## 0.0.15
 - Update action to store outbox in collection.
 
-<<<<<<< HEAD
+## 0.0.16
+- add missing status to add_outbox_job
+
+## 0.0.17
+- update job id
+- add missing is_group to send media message
+
 ## 0.1.0
 - Updated to support Jivas 2.1.0
 
@@ -114,12 +120,4 @@
 - version bump
 
 ## 0.1.2
-- Pass parent message using event
-=======
-## 0.0.16
-- add missing status to add_outbox_job
-
-## 0.0.17
-- update job id
-- add missing is_group to send media message
->>>>>>> 9015c981
+- Pass parent message using event